--- conflicted
+++ resolved
@@ -10,24 +10,11 @@
 from sklearn.tree import DecisionTreeClassifier
 from sklearn.neighbors import KNeighborsClassifier
 from sklearn.linear_model import LogisticRegression
-<<<<<<< HEAD
 from sklearn.svm import SVC
 from sklearn.model_selection import train_test_split
 
-# Use NLIModel as the base type for models being evaluated internally
-from utils.common import NLIModel  # Assuming this is not used directly by this class but good for context
-from utils.database import DatabaseHandler
-# Import helpers from baseline_base
-from .baseline_base import clean_dataset, _evaluate_model_performance, _handle_nan_values, SimpleParquetLoader, \
-    filter_syntactic_features
-
-# Import feature loading and filtering logic (can reuse logic from svm baseline)
-=======
-from sklearn.model_selection import train_test_split
-
 from utils.common import get_split_sizes # Import the new utility
 from .baseline_base import clean_dataset, _evaluate_model_performance, _handle_nan_values, SimpleParquetLoader, filter_syntactic_features
->>>>>>> 07b26980
 
 logger = logging.getLogger(__name__)
 
